<!DOCTYPE html>
<html lang="en">
<head>
    <meta charset="UTF-8">
    <meta name="viewport" content="width=device-width, initial-scale=1.0">
    <title>Nk - Creative Designer & Developer | Nana Kwesi</title>
    <meta name="description" content="Nk - Creative Designer & Developer | Nana Kwesi - Professional project showcasing innovative design and development work">
    <meta name="keywords" content="project, designer, developer, web design, creative, modern">
    <meta name="author" content="Nana Kwesi">
    
    <!-- Favicon -->
    <link rel="icon" type="image/x-icon" href="favicon.ico">
    
    <!-- Fonts -->
    <link rel="preconnect" href="https://fonts.googleapis.com">
    <link rel="preconnect" href="https://fonts.gstatic.com" crossorigin>
    <link href="https://fonts.googleapis.com/css2?family=Inter:wght@300;400;500;600;700;800&family=Playfair+Display:wght@400;500;600;700&display=swap" rel="stylesheet">
    
    <!-- Font Awesome for icons -->
    <link rel="stylesheet" href="https://cdnjs.cloudflare.com/ajax/libs/font-awesome/6.4.0/css/all.min.css">
    
    <!-- AOS Animation Library -->
    <link rel="stylesheet" href="https://unpkg.com/aos@next/dist/aos.css" />
    
    <!-- Styles -->
    <link rel="stylesheet" href="styles.css">
</head>
<body>
    <!-- Loading Screen -->
    <div id="loading-screen" class="loading-screen">
        <div class="loading-container">
            <div class="loading-logo">
                <span class="logo-text">Nk</span>
                <span class="logo-dot"></span>
            </div>
            <div class="loading-spinner">
                <div class="spinner-modern"></div>
            </div>
            <div class="loading-text">My Portfolio</div>
            <div class="loading-progress">
                <div class="progress-bar"></div>
            </div>
            <div class="welcome-messages">
                <div class="welcome-message active" data-lang="en">Welcome</div>
                <div class="welcome-message" data-lang="es">Bienvenido</div>
                <div class="welcome-message" data-lang="fr">Bienvenue</div>
                <div class="welcome-message" data-lang="de">Willkommen</div>
                <div class="welcome-message" data-lang="it">Benvenuto</div>
                <div class="welcome-message" data-lang="pt">Bem-vindo</div>
            </div>
        </div>
    </div>


    <!-- Cursor Effect -->
    <div id="cursor-effect" class="cursor-effect"></div>
    <div id="cursor-trail" class="cursor-trail"></div>

    <!-- Modern Vertical Scroll Navigation -->
    <div class="scroll-nav">
      <ul>
        <li><a href="#home" class="scroll-dot active" data-tooltip="Home"></a></li>
        <li><a href="#about" class="scroll-dot" data-tooltip="About"></a></li>
        <li><a href="#services" class="scroll-dot" data-tooltip="Services"></a></li>
        <li><a href="#project" class="scroll-dot" data-tooltip="Projects"></a></li>
        <li><a href="#testimonials" class="scroll-dot" data-tooltip="Testimonials"></a></li>
        <li><a href="#blog" class="scroll-dot" data-tooltip="Blog"></a></li>
        <li><a href="#contact" class="scroll-dot" data-tooltip="Contact"></a></li>
        <li><a href="#footer" class="scroll-dot" data-tooltip="Footer"></a></li>
      </ul>
    </div>

    <!-- Header -->
    <header class="header" id="header">
        <nav class="navbar">
            <div class="navbar-container">
                <div class="navbar-brand">
                    <a href="#home" class="brand-link">
                        <span class="brand-text">Nk</span>
                        <span class="brand-dot"></span>
                    </a>
                </div>
                
                <div class="navbar-menu" id="navbar-menu">
                    <ul class="navbar-nav">
                        <li class="nav-item"><a href="#home" class="nav-link active">Home</a></li>
                        <li class="nav-item"><a href="#about" class="nav-link">About</a></li>
                        <li class="nav-item"><a href="#services" class="nav-link">Services</a></li>
                        <li class="nav-item"><a href="#project" class="nav-link">Projects</a></li>
                        <li class="nav-item"><a href="#testimonials" class="nav-link">Testimonials</a></li>
                        <li class="nav-item"><a href="#blog" class="nav-link">Blog</a></li>
                        <li class="nav-item"><a href="#contact" class="nav-link">Contact</a></li>
                    </ul>
                </div>
                
                <div class="navbar-actions">
                    <div class="navbar-contact">
                        <span class="contact-item">
                            <i class="fas fa-envelope"></i>
                            <a href="mailto:carsonleuders901@gmail.com">carsonleuders901@gmail.com</a>
                        </span>
                        <span class="contact-item">
                            <i class="fas fa-phone"></i>
                            <a href="https://wa.me/233595759917?text=Hello! I would like to get in touch with you." target="_blank">+233 595 759 917</a>
                        </span>
                    </div>
                    <button class="menu-toggle" id="menu-toggle" aria-label="Toggle menu">
                        <span class="hamburger-line"></span>
                        <span class="hamburger-line"></span>
                        <span class="hamburger-line"></span>
                    </button>
                </div>
            </div>
        </nav>
    </header>

    <!-- Main Content -->
    <main class="main">
        <!-- Hero Section -->
        <section id="home" class="hero">
            <div class="hero-background">
                <div class="hero-image-bg"></div>
                <div class="hero-overlay"></div>
            </div>

            <!-- Video Player (initially hidden) -->
            <div class="hero-video-player" id="hero-video-player">
                <video id="hero-video" preload="metadata" poster="images/preimage.png">
                    <source src="images/3114534-uhd_3840_2160_25fps.mp4" type="video/mp4">
                    Your browser does not support the video tag.
                </video>
                <div class="video-controls">
                    <button id="video-play-pause" class="video-control-btn">
                        <i class="fas fa-pause"></i>
                    </button>
                    <button id="video-close" class="video-control-btn video-close-btn">
                        <i class="fas fa-times"></i>
                    </button>
                    <div class="video-progress">
                        <div id="video-progress-bar" class="video-progress-bar"></div>
                    </div>
                </div>
            </div>

            <div class="hero-content">
                <div class="container">
                    <div class="hero-text" data-aos="fade-up" data-aos-duration="1000">
                        <h1 class="hero-title">
                            <span class="title-line">Creative Ideas</span>
                            <span class="title-line">Come From</span>
                            <span class="title-line highlight">Nature</span>
                        </h1>
                        <p class="hero-subtitle">I craft digital experiences whilst interacting with your business growth & stay at the top of innovation</p>
                        <div class="hero-actions">
                            <button class="btn btn-primary" id="watch-video-btn">
                                <i class="fas fa-play"></i>
                                Watch Video
                            </button>
                            <a href="resume.txt/resume.txt" class="btn btn-secondary" download>Download Resume</a>
                        </div>
                    </div>
                </div>
            </div>

            <div class="hero-scroll">
                <div class="scroll-indicator">
                    <span class="scroll-text">Scroll Down</span>
                    <div class="scroll-arrow">
                        <i class="fas fa-chevron-down"></i>
                    </div>
                </div>
            </div>
        </section>

        <!-- About Section -->
        <section id="about" class="about">
            <div class="container">
                <div class="about-content">
                    <div class="about-image" data-aos="fade-right" data-aos-duration="800">
                        <div class="image-wrapper">
                            <img src="images/Snapchat-2059510284.jpg" alt="Profile Image" class="profile-image">
                            <div class="image-overlay">
                                <div class="social-links">
                                    <a href="https://x.com/Nanaba_KK" class="social-link twitter-link" aria-label="Twitter"><i class="fab fa-twitter"></i></a>
                                    <a href="https://www.linkedin.com/in/carsonleuders901@gmail.com" class="social-link linkedin-link" aria-label="LinkedIn"><i class="fab fa-linkedin-in"></i></a>
                                    <a href="https://github.com/Carsgod" class="social-link github-link" aria-label="GitHub"><i class="fab fa-github"></i></a>
                                    <a href="https://instagram.com/nana_kwesigiant" class="social-link instagram-link" aria-label="Instagram"><i class="fab fa-instagram"></i></a>
                                </div>
                            </div>
                        </div>  
                    </div>
                    
                    <div class="about-text" data-aos="fade-left" data-aos-duration="800">
                        <div class="section-header">
                            <span class="section-tag">About Me</span>
                            <h2 class="section-title">Passionate Designer & Developer</h2>
                        </div>
                        
                        <p class="about-description">
                            I'm a creative professional with over 4 years of experience in web design and development. 
                            I specialize in creating unique digital experiences that combine beautiful aesthetics with 
                            functional user interfaces.
                        </p>
                        
                        <div class="about-stats">
                            <div class="stat-item">
                                <div class="stat-number" data-target="30">30</div>
                                <div class="stat-label">Projects Completed</div>
                            </div>
                            <div class="stat-item">
                                <div class="stat-number" data-target="25">25</div>
                                <div class="stat-label">Happy Clients</div>
                            </div>
                            <div class="stat-item">
                                <div class="stat-number" data-target="4">4</div>
                                <div class="stat-label">Years Experience</div>
                            </div>
                            <div class="stat-item">
                                <div class="stat-number" data-target="14">14</div>
                                <div class="stat-label">Technologies Mastered</div>
                            </div>
                        </div>
                        
                        <div class="about-actions">
                            <a href="#contact" class="btn btn-primary">Get In Touch</a>
                            <a href="https://carsgod.github.io/MY-CV/" class="btn btn-outline" download>
                                <i class="fas fa-download"></i>
                                Download CV
                            </a>
                        </div>
                    </div>
                </div>
            </div>
        </section>

     <!-- CAROUSEL OVERLAY SECTION -->
    <div class="carousel-container">
      <div class="fade fade-left"></div>
      <div class="fade fade-right"></div>

      <div class="carousel-track">
        <img src="images/carousal 1.jpeg" alt="Carousel Image 1">
        <img src="images/carousal 2.jpeg" alt="Carousel Image 2">
        <img src="images/carousal 3.jpeg" alt="Carousel Image 3">
        <img src="images/carousal 4.jpeg" alt="Carousel Image 4">
        <img src="images/carousal 5.jpeg" alt="Carousel Image 5">
        <img src="images/carousal 6.jpg" alt="Carousel Image 6">
      </div>
    </div>


        <!-- Services Section -->
        <section id="services" class="services services-scroll-animate">
            <!-- Galaxy Background Canvas -->
            <canvas id="services-galaxy" class="services-galaxy-canvas"></canvas>
            <div class="container">
                <div class="section-header text-center" data-aos="fade-up" data-aos-duration="800">
                    <span class="section-tag">WHAT I CAN DO FOR YOU.</span>
                </div>

                <div class="services-showcase">
                    <div class="service-item" data-aos="fade-up" data-aos-duration="800" data-aos-delay="100">
                        <div class="service-content">
                            <h2 class="service-title">Web Development</h2>
                            <p class="service-description">Custom web applications built with modern technologies like React, Node.js, and TypeScript</p>
                            <div class="service-features">
                                <span class="feature">React & Next.js</span>
                                <span class="feature">Node.js & Express</span>
                                <span class="feature">TypeScript</span>
                            </div>
                            <a href="#project" class="service-btn" onclick="filterPortfolio('mobile')">VIEW</a>
                        </div>
                    </div>

                    <div class="service-item" data-aos="fade-up" data-aos-duration="800" data-aos-delay="200">
                        <div class="service-content">
                            <h2 class="service-title">UI/UX Design</h2>
                            <p class="service-description">Beautiful and intuitive user interfaces designed with user experience as the top priority</p>
                            <div class="service-features">
                                <span class="feature">Figma & Sketch</span>
                                <span class="feature">Prototyping</span>
                                <span class="feature">User Research</span>
                            </div>
                            <a href="#project" class="service-btn" onclick="filterPortfolio('branding')">VIEW</a>
                        </div>
                    </div>

                    <div class="service-item" data-aos="fade-up" data-aos-duration="800" data-aos-delay="300">
                        <div class="service-content">
                            <h2 class="service-title">Mobile Apps</h2>
                            <p class="service-description">Native and cross-platform mobile applications for iOS and Android devices</p>
                            <div class="service-features">
                                <span class="feature">React Native</span>
                                <span class="feature">Flutter</span>
                                <span class="feature">iOS & Android</span>
                            </div>
                            <a href="#project" class="service-btn" onclick="filterPortfolio('web')">VIEW</a>
                        </div>
                    </div>

                    <div class="service-item" data-aos="fade-up" data-aos-duration="800" data-aos-delay="400">
                        <div class="service-content">
                            <h2 class="service-title">Digital Marketing</h2>
                            <p class="service-description">Strategic digital marketing campaigns to increase your online presence and reach</p>
                            <div class="service-features">
                                <span class="feature">SEO Optimization</span>
                                <span class="feature">Social Media</span>
                                <span class="feature">Content Strategy</span>
                            </div>
                            <a href="#project" class="service-btn" onclick="filterPortfolio('web')">VIEW</a>
                        </div>
                    </div>

                    <div class="service-item" data-aos="fade-up" data-aos-duration="800" data-aos-delay="500">
                        <div class="service-content">
                            <h2 class="service-title">E-Commerce</h2>
                            <p class="service-description">Complete e-commerce solutions with payment integration and inventory management</p>
                            <div class="service-features">
                                <span class="feature">Shopify</span>
                                <span class="feature">WooCommerce</span>
                                <span class="feature">Payment Gateway</span>
                            </div>
                            <a href="#project" class="service-btn" onclick="filterPortfolio('web')">VIEW</a>
                        </div>
                    </div>

                    <div class="service-item" data-aos="fade-up" data-aos-duration="800" data-aos-delay="600">
                        <div class="service-content">
                            <h2 class="service-title">Cloud Solutions</h2>
                            <p class="service-description">Scalable cloud infrastructure and deployment solutions for modern applications</p>
                            <div class="service-features">
                                <span class="feature">AWS & Azure</span>
                                <span class="feature">DevOps</span>
                                <span class="feature">CI/CD Pipeline</span>
                            </div>
                            <a href="#project" class="service-btn" onclick="filterPortfolio('web')">VIEW</a>
                        </div>
                    </div>
                </div>
                
            </div>
        </section>

        <!-- Logo Carousel Section -->
        <section class="logo-carousel">
            <div class="container">
                <div class="section-header text-center" data-aos="fade-up" data-aos-duration="800">
                    
                    <h2 class="section-title">Tools I Love</h2>
                </div>

                <div class="logo-carousel-container" data-aos="fade-up" data-aos-duration="800" data-aos-delay="200">
                    <div class="logo-track">
                        <!-- First set of logos -->
                        <div class="logo-item">
                            <img src="https://cdn.jsdelivr.net/gh/devicons/devicon/icons/notion/notion-original.svg" alt="Notion" class="logo-img">
                        </div>
                        <div class="logo-item">
                            <img src="https://cdn.jsdelivr.net/gh/devicons/devicon/icons/vercel/vercel-original.svg" alt="Vercel" class="logo-img">
                        </div>
                        <div class="logo-item">
                            <img src="https://cdn.jsdelivr.net/gh/devicons/devicon/icons/supabase/supabase-original.svg" alt="Linear" class="logo-img">
                        </div>
                        <div class="logo-item">
                            <img src="https://cdn.jsdelivr.net/gh/devicons/devicon/icons/railway/railway-original.svg" alt="Raycast" class="logo-img">
                        </div>
                        <div class="logo-item">
                            <img src="https://cdn.jsdelivr.net/gh/devicons/devicon/icons/figma/figma-original.svg" alt="Framer" class="logo-img">
                        </div>
                        <div class="logo-item">
                            <img src="https://cdn.jsdelivr.net/gh/devicons/devicon/icons/webflow/webflow-original.svg" alt="Webflow" class="logo-img">
                        </div>

                        <!-- Duplicate set for seamless loop -->
                        <div class="logo-item">
                            <img src="https://cdn.jsdelivr.net/gh/devicons/devicon/icons/notion/notion-original.svg" alt="Notion" class="logo-img">
                        </div>
                        <div class="logo-item">
                            <img src="https://cdn.jsdelivr.net/gh/devicons/devicon/icons/vercel/vercel-original.svg" alt="Vercel" class="logo-img">
                        </div>
                        <div class="logo-item">
                            <img src="https://cdn.jsdelivr.net/gh/devicons/devicon/icons/webflow/webflow-original.svg" alt="Linear" class="logo-img">
                        </div>
                        <div class="logo-item">
                            <img src="https://cdn.jsdelivr.net/gh/devicons/devicon/icons/supabase/supabase-original.svg" alt="Supabase" class="logo-img">
                        </div>
                        <div class="logo-item">
                            <img src="https://cdn.jsdelivr.net/gh/devicons/devicon/icons/railway/railway-original.svg" alt="Railway" class="logo-img">
                        </div>
                        <div class="logo-item">
                            <img src="https://cdn.jsdelivr.net/gh/devicons/devicon/icons/figma/figma-original.svg" alt="Figma" class="logo-img">
                        </div>
                    </div>
                </div>
            </div>
        </section>

        <!-- Project Section -->
        <section id="project" class="project">
            <div class="container">
                <div class="section-header text-center">
                    <h2 class="section-title">My Projects</h2>
                    <p class="section-description">Here are some of the projects I've worked on recently</p>
                </div>

                <div class="project-grid">
                    <div class="project-item">
                        <div class="project-featured">Featured</div>
                        <div class="project-image">
                            <img src="images/project%201.png" alt="CROWNE Website">
                            <div class="project-category">Web Development</div>
                            <div class="project-overlay">
                                <div class="project-content">
                                    <h3 class="project-title">CROWNE Luxury Hotel</h3>
                                    <p class="project-description">A sophisticated luxury hotel website featuring modern design, seamless booking system, and elegant visual aesthetics that reflect premium hospitality.</p>
                                    <div class="project-tech-stack">
                                        <span class="tech-badge">HTML5</span>
                                        <span class="tech-badge">CSS3</span>
                                        <span class="tech-badge">JavaScript</span>
                                        <span class="tech-badge">Responsive</span>
                                    </div>
                                    <div class="project-links">
                                        <a href="https://carsgod.github.io/CROWNE-website/" class="project-link" target="_blank">
                                            <i class="fas fa-external-link-alt"></i>
                                        </a>
                                        <a href="https://github.com/Carsgod/THE-CROWNE-website.git" class="project-link" target="_blank">
                                            <i class="fab fa-github"></i>
                                        </a>
                                    </div>
                                </div>
                            </div>
                            <div class="project-particles">
                                <div class="particle-project"></div>
                                <div class="particle-project"></div>
                                <div class="particle-project"></div>
                            </div>
                        </div>
                    </div>

                    <div class="project-item">
                        <div class="project-image">
                            <img src="images/mobile game.webp" alt="Mobile Game App">
                            <div class="project-category">Mobile App</div>
                            <div class="project-overlay">
                                <div class="project-content">
                                    <h3 class="project-title">Downhill Racing Game</h3>
                                    <p class="project-description">An addictive mobile racing game with stunning graphics, smooth controls, and engaging gameplay mechanics for endless entertainment.</p>
                                    <div class="project-tech-stack">
                                        <span class="tech-badge">Unity</span>
                                        <span class="tech-badge">C#</span>
                                        <span class="tech-badge">Mobile</span>
                                        <span class="tech-badge">Gaming</span>
                                    </div>
                                    <div class="project-links">
                                        <a href="https://play.google.com/store/apps/details?id=io.supercent.downhill&hl=en" class="project-link" target="_blank">
                                            <i class="fas fa-play"></i>
                                        </a>
                                    </div>
                                </div>
                            </div>
                            <div class="project-particles">
                                <div class="particle-project"></div>
                                <div class="particle-project"></div>
                                <div class="particle-project"></div>
                            </div>
                        </div>
                    </div>

                    <div class="project-item">
                        <div class="project-image">
                            <img src="images/project%204.png" alt="Signature GH">
                            <div class="project-category">Real Estate</div>
                            <div class="project-overlay">
                                <div class="project-content">
                                    <h3 class="project-title">Signature GH Property</h3>
                                    <p class="project-description">Premium real estate platform showcasing luxury property in Ghana with advanced filtering, virtual tours, and seamless booking experience.</p>
                                    <div class="project-tech-stack">
                                        <span class="tech-badge">WordPress</span>
                                        <span class="tech-badge">PHP</span>
                                        <span class="tech-badge">MySQL</span>
                                        <span class="tech-badge">Bootstrap</span>
                                    </div>
                                    <div class="project-links">
                                        <a href="https://signaturegh.com/#" class="project-link" target="_blank">
                                            <i class="fas fa-external-link-alt"></i>
                                        </a>
                                        <a href="https://signaturegh.com/#" class="project-link" target="_blank">
                                            <i class="fab fa-github"></i>
                                        </a>
                                    </div>
                                </div>
                            </div>
                            <div class="project-particles">
                                <div class="particle-project"></div>
                                <div class="particle-project"></div>
                                <div class="particle-project"></div>
                            </div>
                        </div>
                    </div>

                    <div class="project-item">
                        <div class="project-image">
                            <img src="https://images.unsplash.com/photo-1563013544-824ae1b704d3?w=400&h=250&fit=crop" alt="E-Commerce Platform">
                            <div class="project-category">E-Commerce</div>
                            <div class="project-overlay">
                                <div class="project-content">
                                    <h3 class="project-title">Tisu E-Commerce</h3>
                                    <p class="project-description">Modern e-commerce platform with secure payment processing, inventory management, and intuitive shopping experience for customers.</p>
                                    <div class="project-tech-stack">
                                        <span class="tech-badge">React</span>
                                        <span class="tech-badge">Node.js</span>
                                        <span class="tech-badge">MongoDB</span>
                                        <span class="tech-badge">Stripe</span>
                                    </div>
                                    <div class="project-links">
                                        <a href="https://tisu.com.gh/" class="project-link" target="_blank">
                                            <i class="fas fa-shopping-cart"></i>
                                        </a>
                                    </div>
                                </div>
                            </div>
                            <div class="project-particles">
                                <div class="particle-project"></div>
                                <div class="particle-project"></div>
                                <div class="particle-project"></div>
                            </div>
                        </div>
                    </div>

                    <div class="project-item">
                        <div class="project-image">
                            <img src="images/office-background-time-405wcu578pe026jw.webp" alt="Portfolio Website">
                            <div class="project-category">Portfolio</div>
                            <div class="project-overlay">
                                <div class="project-content">
                                    <h3 class="project-title">Creative Portfolio</h3>
                                    <p class="project-description">Elegant portfolio showcase featuring smooth animations, modern design principles, and interactive elements that highlight creative work.</p>
                                    <div class="project-tech-stack">
                                        <span class="tech-badge">HTML5</span>
                                        <span class="tech-badge">CSS3</span>
                                        <span class="tech-badge">JavaScript</span>
                                        <span class="tech-badge">GSAP</span>
                                    </div>
                                    <div class="project-links">
<<<<<<< HEAD
                                        <a href="https://carsgod.github.io/My-Portfolio.dev/" class="project-link" target="_blank">
                                            <i class="fas fa-external-link-alt"></i>
                                        </a>
                                        <a href="https://github.com/Carsgod/My-Portfolio.dev.git" class="project-link" target="_blank">
=======
                                        <a href="https://carsgod.github.io/portfolio-2/" class="project-link" target="_blank">
                                            <i class="fas fa-external-link-alt"></i>
                                        </a>
                                        <a href="https://github.com/Carsgod/portfolio-2.git" class="project-link" target="_blank">
>>>>>>> beb56009
                                            <i class="fab fa-github"></i>
                                        </a>
                                    </div>
                                </div>
                            </div>
                            <div class="project-particles">
                                <div class="particle-project"></div>
                                <div class="particle-project"></div>
                                <div class="particle-project"></div>
                            </div>
                        </div>
                    </div>

                    <div class="project-item">
                        <div class="project-image">
                            <img src="images/last project.webp" alt="Fitness App">
                            <div class="project-category">Mobile App</div>
                            <div class="project-overlay">
                                <div class="project-content">
                                    <h3 class="project-title">Fitness Tracker Pro</h3>
                                    <p class="project-description">Comprehensive fitness application with workout tracking, progress monitoring, and personalized training plans for health enthusiasts.</p>
                                    <div class="project-tech-stack">
                                        <span class="tech-badge">React Native</span>
                                        <span class="tech-badge">Firebase</span>
                                        <span class="tech-badge">HealthKit</span>
                                        <span class="tech-badge">Redux</span>
                                    </div>
                                    <div class="project-links">
                                        <a href="https://play.google.com/store/apps/details?id=homeworkoutapp.homeworkout.fitness.workout.loseweight" class="project-link" target="_blank">
                                            <i class="fas fa-mobile-alt"></i>
                                        </a>
                                    </div>
                                </div>
                            </div>
                            <div class="project-particles">
                                <div class="particle-project"></div>
                                <div class="particle-project"></div>
                                <div class="particle-project"></div>
                            </div>
                        </div>
                    </div>
                </div>
            </div>
        </section>

        <!-- Testimonials Section -->
        <section id="testimonials" class="testimonials">
            <div class="container">
                <div class="section-header text-center" data-aos="fade-up" data-aos-duration="800">
                    
                    <h2 class="section-title">What Clients Say</h2>
                    <p class="section-description">Don't just take my word for it - hear from the people I've worked with</p>
                </div>

                <div class="testimonials-slider" data-aos="fade-up" data-aos-duration="800" data-aos-delay="200">
                    <div class="slider-container">
                        <div class="testimonial-slide active" data-slide="0">
                            <div class="oval-liquid-wrapper">
                                <div class="liquid-oval">
                                    <div class="liquid-content">
                                        <div class="testimonial-text">
                                            "Working with Nana was an absolute pleasure. His attention to detail and creative vision brought our project to life in ways we never imagined possible."
                                        </div>
                                        <div class="testimonial-author">
                                            <div class="author-avatar">
                                                <img src="images/60f7d257-a792-4cce-88ee-95a1fe7db552.avif" alt="Emmefa Ansah" class="avatar-img">
                                            </div>
                                            <div class="author-info">
                                                <h4 class="author-name">Emmefa Ansah</h4>
                                                <p class="author-title">CEO, GEFA CONSULT</p>
                                            </div>
                                        </div>
                                    </div>
                                    <div class="liquid-shine"></div>
                                </div>
                            </div>
                        </div>

                        <div class="testimonial-slide" data-slide="1">
                            <div class="oval-liquid-wrapper">
                                <div class="liquid-oval">
                                    <div class="liquid-content">
                                        <div class="testimonial-text">
                                            "The quality of work delivered exceeded our expectations. Nana's professionalism and expertise in both design and development made our collaboration seamless."
                                        </div>
                                        <div class="testimonial-author">
                                            <div class="author-avatar">
                                                <img src="https://images.unsplash.com/photo-1472099645785-5658abf4ff4e?w=80&h=80&fit=crop&crop=face" alt="Michael Chen" class="avatar-img">
                                            </div>
                                            <div class="author-info">
                                                <h4 class="author-name">Michael Chen</h4>
                                                <p class="author-title">Founder, StartupXYZ</p>
                                            </div>
                                        </div>
                                    </div>
                                    <div class="liquid-shine"></div>
                                </div>
                            </div>
                        </div>

                        <div class="testimonial-slide" data-slide="2">
                            <div class="oval-liquid-wrapper">
                                <div class="liquid-oval">
                                    <div class="liquid-content">
                                        <div class="testimonial-text">
                                            "Incredible attention to detail and a true understanding of user experience. Our website traffic increased by 200% after Nana's redesign."
                                        </div>
                                        <div class="testimonial-author">
                                            <div class="author-avatar">
                                                <img src="https://images.unsplash.com/photo-1438761681033-6461ffad8d80?w=80&h=80&fit=crop&crop=face" alt="Emily Rodriguez" class="avatar-img">
                                            </div>
                                            <div class="author-info">
                                                <h4 class="author-name">Emily Rodriguez</h4>
                                                <p class="author-title">Marketing Director, GrowthCo</p>
                                            </div>
                                        </div>
                                    </div>
                                    <div class="liquid-shine"></div>
                                </div>
                            </div>
                        </div>

                        <div class="testimonial-slide" data-slide="3">
                            <div class="oval-liquid-wrapper">
                                <div class="liquid-oval">
                                    <div class="liquid-content">
                                        <div class="testimonial-text">
                                            "Nana's innovative approach to design transformed our brand identity completely. The new visual direction has strengthened our market position across West Africa."
                                        </div>
                                        <div class="testimonial-author">
                                            <div class="author-avatar">
                                                <img src="images/testi.jpeg" alt="Amara Okafor" class="avatar-img">
                                            </div>
                                            <div class="author-info">
                                                <h4 class="author-name">Amara Okafor</h4>
                                                <p class="author-title">Brand Director, TECHCORP.</p>
                                            </div>
                                        </div>
                                    </div>
                                    <div class="liquid-shine"></div>
                                </div>
                            </div>
                        </div>

                        <div class="testimonial-slide" data-slide="4">
                            <div class="oval-liquid-wrapper">
                                <div class="liquid-oval">
                                    <div class="liquid-content">
                                        <div class="testimonial-text">
                                            "Nana's expertise in web development transformed our online presence completely. The modern, responsive website has increased our customer engagement by 300% and streamlined our booking process significantly."
                                        </div>
                                        <div class="testimonial-author">
                                            <div class="author-avatar">
                                                <img src="images/man.jpeg" alt="Joseph Nkrumah" class="avatar-img">
                                            </div>
                                            <div class="author-info">
                                                <h4 class="author-name">Joseph Nkrumah</h4>
                                                <p class="author-title">CEO, Signature GH</p>
                                            </div>
                                        </div>
                                    </div>
                                    <div class="liquid-shine"></div>
                                </div>
                            </div>
                        </div>
                    </div>

                    <!-- Slider Navigation -->
                    <div class="slider-navigation">
                        <button class="slider-btn prev-btn" aria-label="Previous testimonial">
                            <i class="fas fa-chevron-left"></i>
                        </button>
                        <div class="slider-dots">
                            <button class="dot active" data-slide="0" aria-label="Go to slide 1"></button>
                            <button class="dot" data-slide="1" aria-label="Go to slide 2"></button>
                            <button class="dot" data-slide="2" aria-label="Go to slide 3"></button>
                            <button class="dot" data-slide="3" aria-label="Go to slide 4"></button>
                            <button class="dot" data-slide="4" aria-label="Go to slide 5"></button>
                        </div>
                        <button class="slider-btn next-btn" aria-label="Next testimonial">
                            <i class="fas fa-chevron-right"></i>
                        </button>
                    </div>

                   
                    </div>
                </div>
            </div>
        </section>

        <!-- Blog Section -->
        <section id="blog" class="blog">
            <div class="container">
                <div class="section-header text-center" data-aos="fade-up" data-aos-duration="800">
                    <span class="section-tag">Latest News</span>
                    <h2 class="section-title">From The Blog</h2>
                    <p class="section-description">Insights, tutorials, and thoughts on design and development</p>
                </div>
                
                <div class="blog-grid">
                    <article class="blog-card featured" data-aos="fade-up" data-aos-duration="800">
                        <div class="blog-image">
                            <img src="images/thumbnail01.webp" alt="Blog Post 1">
                            <div class="blog-category">Design</div>
                        </div>
                        <div class="blog-content">
                            <div class="blog-meta">
                                <span class="blog-date"><i class="far fa-calendar"></i> March 15, 2024</span>
                                <span class="blog-read-time"><i class="far fa-clock"></i> 5 min read</span>
                            </div>
                            <h3 class="blog-title">The Future of Web Design: Trends And Emerging Technologies.</h3>
                            <p class="blog-excerpt">Exploring the latest design trends and technologies that are shaping the future of web development...</p>
                            <a href="https://www.nucamp.co/blog/coding-bootcamp-web-development-fundamentals-the-future-of-web-development-trends-and-emerging-technologies" class="blog-link">Read More <i class="fas fa-arrow-right"></i></a>
                        </div>
                    </article>
                    
                    <article class="blog-card" data-aos="fade-up" data-aos-duration="800" data-aos-delay="100">
                        <div class="blog-image">
                            <img src="images/banniere-article-WP-dhiWise-1536x864.png" alt="Blog Post 2">
                            <div class="blog-category">Development</div>
                        </div>
                        <div class="blog-content">
                            <div class="blog-meta">
                                <span class="blog-date"><i class="far fa-calendar"></i> March 10, 2024</span>
                                <span class="blog-read-time"><i class="far fa-clock"></i> 8 min read</span>
                            </div>
                            <h3 class="blog-title">Building Scalable React Applications</h3>
                            <p class="blog-excerpt">Best practices for building maintainable and scalable React applications in 2024...</p>
                            <a href="https://welovedevs.com/articles/scalable-react-app/" class="blog-link">Read More <i class="fas fa-arrow-right"></i></a>
                        </div>
                    </article>
                    
                    <article class="blog-card" data-aos="fade-up" data-aos-duration="800" data-aos-delay="200">
                        <div class="blog-image">
                            <img src="images/Color Pyschology-Featured-01_72 (1) (1)-1.webp" alt="Blog Post 3">
                            <div class="blog-category">Branding</div>
                        </div>
                        <div class="blog-content">
                            <div class="blog-meta">
                                <span class="blog-date"><i class="far fa-calendar"></i> March 5, 2024</span>
                                <span class="blog-read-time"><i class="far fa-clock"></i> 6 min read</span>
                            </div>
                            <h3 class="blog-title">The Psychology of Color in Branding</h3>
                            <p class="blog-excerpt">Understanding how colors influence perception and behavior in brand design...</p>
                            <a href="https://blog.hubspot.com/the-hustle/psychology-of-color" class="blog-link">Read More <i class="fas fa-arrow-right"></i></a>
                        </div>
                    </article>

                    <!-- Hidden blog posts - shown when "View All Posts" is clicked -->
                    <article class="blog-card hidden-post" data-aos="fade-up" data-aos-duration="800" data-aos-delay="300">
                        <div class="blog-image">
                            <img src="images/responsive design.jpeg" alt="responsive design Post 4">
                            <div class="blog-category">Tutorial</div>
                        </div>
                        <div class="blog-content">
                            <div class="blog-meta">
                                <span class="blog-date"><i class="far fa-calendar"></i> February 28, 2024</span>
                                <span class="blog-read-time"><i class="far fa-clock"></i> 10 min read</span>
                            </div>
                            <h3 class="blog-title">Complete Guide to Responsive Web Design</h3>
                            <p class="blog-excerpt">Learn how to create websites that work perfectly on all devices with modern responsive design techniques...</p>
                            <a href="https://www.reddit.com/r/css/comments/1c24nl6/finally_understand_responsive_design/" class="blog-link">Read More <i class="fas fa-arrow-right"></i></a>
                        </div>
                    </article>

                    <article class="blog-card hidden-post" data-aos="fade-up" data-aos-duration="800" data-aos-delay="400">
                        <div class="blog-image">
                            <img src="images/ai.jpeg" alt="Blog Post 5">
                            <div class="blog-category">Technology</div>
                        </div>
                        <div class="blog-content">
                            <div class="blog-meta">
                                <span class="blog-date"><i class="far fa-calendar"></i> February 20, 2024</span>
                                <span class="blog-read-time"><i class="far fa-clock"></i> 7 min read</span>
                            </div>
                            <h3 class="blog-title">The Rise of AI in Web Development</h3>
                            <p class="blog-excerpt">Exploring how artificial intelligence is revolutionizing the way we build and maintain websites...</p>
                            <a href="https://www.designrush.com/agency/web-development-companies/trends/ai-and-web-development" class="blog-link">Read More <i class="fas fa-arrow-right"></i></a>
                        </div>
                    </article>

                    <article class="blog-card hidden-post" data-aos="fade-up" data-aos-duration="800" data-aos-delay="500">
                        <div class="blog-image">
                            <img src="images/freelance.jpeg" alt="Blog Post 6">
                            <div class="blog-category">Business</div>
                        </div>
                        <div class="blog-content">
                            <div class="blog-meta">
                                <span class="blog-date"><i class="far fa-calendar"></i> February 15, 2024</span>
                                <span class="blog-read-time"><i class="far fa-clock"></i> 6 min read</span>
                            </div>
                            <h3 class="blog-title">Freelancing in 2024: What You Need to Know</h3>
                            <p class="blog-excerpt">Essential tips and strategies for successful freelancing in the modern digital landscape...</p>
                            <a href="https://nick-nolan.medium.com/the-simple-way-to-start-freelancing-in-2024-f9f806d58183" class="blog-link">Read More <i class="fas fa-arrow-right"></i></a>
                        </div>
                    </article>

                    <article class="blog-card hidden-post" data-aos="fade-up" data-aos-duration="800" data-aos-delay="600">
                        <div class="blog-image">
                            <img src="https://images.unsplash.com/photo-1542744173-8e7e53415bb0?w=600&h=300&fit=crop" alt="Blog Post 7">
                            <div class="blog-category">Design</div>
                        </div>
                        <div class="blog-content">
                            <div class="blog-meta">
                                <span class="blog-date"><i class="far fa-calendar"></i> February 10, 2024</span>
                                <span class="blog-read-time"><i class="far fa-clock"></i> 8 min read</span>
                            </div>
                            <h3 class="blog-title">Creating Accessible User Interfaces</h3>
                            <p class="blog-excerpt">Best practices for designing inclusive web experiences that work for everyone...</p>
                            <a href="https://medium.com/design-ninjas/best-practices-for-designing-accessible-user-interfaces-d937a1585136" class="blog-link">Read More <i class="fas fa-arrow-right"></i></a>
                        </div>
                    </article>

                    <article class="blog-card hidden-post" data-aos="fade-up" data-aos-duration="800" data-aos-delay="700">
                        <div class="blog-image">
                            <img src="images/download 333.jpeg" alt="Blog Post 8">
                            <div class="blog-category">Development</div>
                        </div>
                        <div class="blog-content">
                            <div class="blog-meta">
                                <span class="blog-date"><i class="far fa-calendar"></i> February 5, 2024</span>
                                <span class="blog-read-time"><i class="far fa-clock"></i> 12 min read</span>
                            </div>
                            <h3 class="blog-title">Advanced JavaScript Concepts Explained</h3>
                            <p class="blog-excerpt">Deep dive into advanced JavaScript concepts including closures, prototypes, and async programming...</p>
                            <a href="https://www.capicua.com/blog/12-advanced-javascript-concepts" class="blog-link">Read More <i class="fas fa-arrow-right"></i></a>
                        </div>
                    </article>

                    <article class="blog-card hidden-post" data-aos="fade-up" data-aos-duration="800" data-aos-delay="800">
                        <div class="blog-image">
                            <img src="images/branding.jpeg" alt="Blog Post 9">
                            <div class="blog-category">Career</div>
                        </div>
                        <div class="blog-content">
                            <div class="blog-meta">
                                <span class="blog-date"><i class="far fa-calendar"></i> January 30, 2024</span>
                                <span class="blog-read-time"><i class="far fa-clock"></i> 9 min read</span>
                            </div>
                            <h3 class="blog-title">Building a Personal Brand as a Developer</h3>
                            <p class="blog-excerpt">Strategies for creating a strong personal brand that helps you stand out in the competitive tech industry...</p>
                            <a href="https://dev.to/getjv/as-a-developer-how-is-your-personal-branding-k83" class="blog-link">Read More <i class="fas fa-arrow-right"></i></a>
                        </div>
                    </article>
                </div>

                <div class="blog-actions text-center" data-aos="fade-up" data-aos-duration="800">
                    <button id="view-all-posts-btn" class="btn btn-outline">View All Posts</button>
                </div>
            </div>
        </section>

        <!-- Contact Section -->
        <section id="contact" class="contact">
            <div class="container">
                <div class="contact-content">
                    <div class="contact-info" data-aos="fade-right" data-aos-duration="800">
                        <div class="section-header">
                            <span class="section-tag">Get In Touch</span>
                            <h2 class="section-title">Let's Work Together</h2>
                            <p class="section-description">Have a project in mind? I'd love to hear from you. Send me a message and let's discuss how we can bring your ideas to life.</p>
                        </div>
                        
                        <div class="contact-details">
                            <div class="contact-item">
                                <div class="contact-icon">
                                    <i class="fas fa-envelope"></i>
                                </div>
                                <div class="contact-text">
                                    <h4>Email</h4>
                                    <a href="mailto:carsonleuders901@gmail.com">carsonleuders901@gmail.com</a>
                                </div>
                            </div>
                            
                            <div class="contact-item">
                                <div class="contact-icon">
                                    <i class="fab fa-whatsapp"></i>
                                </div>
                                <div class="contact-text">
                                    <h4>WhatsApp</h4>
                                    <a href="https://wa.me/233595759917?text=Hello! I would like to get in touch with you." target="_blank">+233 595 759 917</a>
                                </div>
                            </div>
                            
                            <div class="contact-item">
                                <div class="contact-icon">
                                    <i class="fas fa-map-marker-alt"></i>
                                </div>
                                <div class="contact-text">
                                    <h4>Location</h4>
                                    <span>Accra, Ghana</span>
                                </div>
                            </div>
                        </div>
                        
                        <div class="social-links">
                            <a href="https://x.com/Nanaba_KK" class="social-link twitter-link" aria-label="Twitter"><i class="fab fa-twitter"></i></a>
                            <a href="https://www.linkedin.com/in/carsonleuders901@gmail.com" class="social-link linkedin-link" aria-label="LinkedIn"><i class="fab fa-linkedin-in"></i></a>
                            <a href="https://github.com/Carsgod" class="social-link github-link" aria-label="GitHub"><i class="fab fa-github"></i></a>
                            <a href="https://instagram.com/nana_kwesigiant" class="social-link instagram-link" aria-label="Instagram"><i class="fab fa-instagram"></i></a>
                        </div>
                    </div>
                    
                    <div class="contact-form-wrapper" data-aos="fade-left" data-aos-duration="800">
                        <!-- Google Form Container (Hidden by default) -->
                        <div id="google-form-container" class="form-container hidden">
                            <div class="google-form-container">
                                <iframe
                                    src="https://docs.google.com/forms/d/e/1FAIpQLSfzRQ7UHGSFoxB39vj_IwjKIXs86lKAfMYuGL7bHepj3gFjrg/viewform?embedded=true"
                                    width="100%"
                                    height="600"
                                    frameborder="0"
                                    marginheight="0"
                                    marginwidth="0"
                                    title="Contact Form">
                                    Loading contact form...
                                </iframe>

                                <!-- Google Form trigger link inside WhatsApp Form area -->
                                <div class="whatsapp-trigger-section">
                                    <p class="whatsapp-trigger-text">
                                        Prefer Google Forms?
                                        <button id="show-whatsapp-btn" class="whatsapp-trigger-link">
                                            <i class="fas fa-google"></i>
                                            Use Google Form instead
                                        </button>
                                    </p>
                                </div>
                            </div>
                        </div>

                        <!-- WhatsApp Form Container (Visible by default) -->
                        <div id="whatsapp-form-container" class="form-container active">
                            <div class="whatsapp-form-header">
                                <h3 class="whatsapp-form-title">
                                    <i class="fab fa-whatsapp"></i>
                                    Send via WhatsApp
                                </h3>
                                <button id="back-to-form-btn" class="back-to-form-btn" aria-label="Back to contact form">
                                    <i class="fas fa-arrow-left"></i>
                                    Back to Form
                                </button>
                            </div>

                            <form id="whatsapp-form" class="whatsapp-form">
                                <div class="form-group">
                                    <label for="whatsapp-name" class="form-label">Your Name *</label>
                                    <input type="text" id="whatsapp-name" name="name" class="form-input" required placeholder="Enter your full name">
                                </div>

                                <div class="form-group">
                                    <label for="whatsapp-email" class="form-label">Email Address *</label>
                                    <input type="email" id="whatsapp-email" name="email" class="form-input" required placeholder="your.email@example.com">
                                </div>

                                <div class="form-group">
                                    <label for="whatsapp-subject" class="form-label">Subject *</label>
                                    <input type="text" id="whatsapp-subject" name="subject" class="form-input" required placeholder="What's this about?">
                                </div>

                                <div class="form-group">
                                    <label for="whatsapp-message" class="form-label">Message *</label>
                                    <textarea id="whatsapp-message" name="message" class="form-textarea" rows="5" required placeholder="Tell me about your project or inquiry..."></textarea>
                                </div>

                                <button type="submit" id="whatsapp-send-btn" class="btn btn-whatsapp btn-full">
                                    <i class="fab fa-whatsapp"></i>
                                    <span class="btn-text">Send to WhatsApp</span>
                                    <span class="btn-loading" style="display: none;">
                                        <i class="fas fa-spinner fa-spin"></i> Opening WhatsApp...
                                    </span>
                                </button>
                            </form>
                        </div>
                    </div>
                </div>
            </div>
        </section>
    </main>

    <!-- Footer -->

        <!-- Floating Background Elements -->
        <div class="footer-bg-elements">
            <div class="footer-float-element float-1"></div>
            <div class="footer-float-element float-2"></div>
            <div class="footer-float-element float-3"></div>
            <div class="footer-float-element float-4"></div>
            <div class="footer-float-element float-5"></div>
        </div>

        <!-- Animated Background Pattern -->
        <div class="footer-pattern"></div>


    <footer id="footer" class="footer">
        <div class="container">
            <!-- Main Footer Content -->
            <div class="footer-main">
                <div class="footer-brand">
                    <div class="brand-logo-elevated">
                        <div class="brand-logo-container">
                            <img src="images/footer logo olny.png" alt="Nk Logo" class="footer-logo-img">
                        </div>
                        <div class="brand-glow-effect"></div>
                    </div>
                    <p class="footer-description">Creative designer and developer passionate about crafting exceptional digital experiences that drive results.</p>

                    <!-- Enhanced Newsletter Section -->
                    <div class="newsletter-section-elevated">
                        <div class="newsletter-header">
                            <h4 class="newsletter-title">
                                <i class="fas fa-envelope"></i>
                                Stay Updated
                            </h4>
                            <div class="newsletter-badge">New</div>
                        </div>
                        <p class="newsletter-subtitle">Get the latest updates, insights, and exclusive content delivered to your inbox</p>
                        <form class="newsletter-form">
                            <div class="newsletter-input-group">
                                <div class="input-wrapper">
                                    <input type="email" placeholder="Enter your email address" class="newsletter-input" required>
                                    <div class="input-glow"></div>
                                </div>
                                <button type="submit" class="newsletter-btn">
                                    <i class="fas fa-paper-plane"></i>
                                    <span class="btn-text">Subscribe</span>
                                    <div class="btn-ripple"></div>
                                </button>
                            </div>
                            <div class="newsletter-stats">
                                <span class="stat">
                                    <i class="fas fa-users"></i>
                                    <span>2,500+ subscribers</span>
                                </span>
                            </div>
                        </form>
                    </div>

                    <!-- Enhanced Social Links -->
                    <div class="footer-social-elevated">
                        <div class="social-header">
                            <span class="social-label">Follow Me</span>
                            <div class="social-line"></div>
                        </div>
                        <div class="social-links-grid">
                            <a href="https://x.com/Nanaba_KK" class="social-link-elevated twitter-link" aria-label="Twitter">
                                <div class="social-icon-wrapper">
                                    <i class="fab fa-twitter"></i>
                                </div>
                                <div class="social-glow"></div>
                                <span class="social-name">Twitter</span>
                            </a>
                            <a href="https://www.linkedin.com/in/carsonleuders901@gmail.com" class="social-link-elevated linkedin-link" aria-label="LinkedIn">
                                <div class="social-icon-wrapper">
                                    <i class="fab fa-linkedin-in"></i>
                                </div>
                                <div class="social-glow"></div>
                                <span class="social-name">LinkedIn</span>
                            </a>
                            <a href="https://github.com/Carsgod" class="social-link-elevated github-link" aria-label="GitHub">
                                <div class="social-icon-wrapper">
                                    <i class="fab fa-github"></i>
                                </div>
                                <div class="social-glow"></div>
                                <span class="social-name">GitHub</span>
                            </a>
                            <a href="https://instagram.com/nana_kwesigiant" class="social-link-elevated instagram-link" aria-label="Instagram">
                                <div class="social-icon-wrapper">
                                    <i class="fab fa-instagram"></i>
                                </div>
                                <div class="social-glow"></div>
                                <span class="social-name">Instagram</span>
                            </a>
                        </div>
                    </div>
                </div>

                <!-- Enhanced Footer Links Grid -->
                <div class="footer-grid-elevated">
                    <div class="footer-column">
                        <div class="column-header">
                            <h4 class="footer-title">Services</h4>
                            <div class="column-icon">
                                <i class="fas fa-code"></i>
                            </div>
                        </div>
                        <ul class="footer-list">
                            <li><a href="#services">Web Development</a></li>
                            <li><a href="#services">UI/UX Design</a></li>
                            <li><a href="#services">Mobile Apps</a></li>
                            <li><a href="#services">Digital Marketing</a></li>
                            <li><a href="#services">E-Commerce</a></li>
                            <li><a href="#services">Cloud Solutions</a></li>
                        </ul>
                    </div>

                    <div class="footer-column">
                        <div class="column-header">
                            <h4 class="footer-title">Navigation</h4>
                            <div class="column-icon">
                                <i class="fas fa-compass"></i>
                            </div>
                        </div>
                        <ul class="footer-list">
                            <li><a href="#about">About Me</a></li>
                            <li><a href="#project">My Work</a></li>
                            <li><a href="#testimonials">Testimonials</a></li>
                            <li><a href="#blog">Blog Posts</a></li>
                            <li><a href="#contact">Get In Touch</a></li>
                            <li><a href="https://carsgod.github.io/MY-CV/" download>Download CV</a></li>
                        </ul>
                    </div>

                    <div class="footer-column">
                        <div class="column-header">
                            <h4 class="footer-title">Resources</h4>
                            <div class="column-icon">
                                <i class="fas fa-book"></i>
                            </div>
                        </div>
                        <ul class="footer-list">
                            <li><a href="#blog">Latest Articles</a></li>
                            <li><a href="https://www.smashingmagazine.com/category/design/" target="_blank">Design Tips</a></li>
                            <li><a href="https://developer.mozilla.org/en-US/docs/Web" target="_blank">Development Guides</a></li>
                            <li><a href="https://www.awwwards.com/websites/case-studies/" target="_blank">Case Studies</a></li>
                            <li><a href="https://www.freepik.com/" target="_blank">Free Tools</a></li>
                        </ul>
                    </div>

                    <div class="footer-column">
                        <div class="column-header">
                            <h4 class="footer-title">Contact Info</h4>
                            <div class="column-icon">
                                <i class="fas fa-address-card"></i>
                            </div>
                        </div>
                        <div class="contact-info-elevated">
                            <div class="contact-item-footer">
                                <div class="contact-icon-wrapper">
                                    <i class="fas fa-envelope"></i>
                                </div>
                                <div class="contact-details">
                                    <span class="contact-label">Email</span>
                                    <a href="mailto:carsonleuders901@gmail.com">carsonleuders901@gmail.com</a>
                                </div>
                            </div>
                            <div class="contact-item-footer">
                                <div class="contact-icon-wrapper">
                                    <i class="fab fa-whatsapp"></i>
                                </div>
                                <div class="contact-details">
                                    <span class="contact-label">WhatsApp</span>
                                    <a href="https://wa.me/233595759917?text=Hello! I would like to get in touch with you." target="_blank">+233 595 759 917</a>
                                </div>
                            </div>
                            <div class="contact-item-footer">
                                <div class="contact-icon-wrapper">
                                    <i class="fas fa-map-marker-alt"></i>
                                </div>
                                <div class="contact-details">
                                    <span class="contact-label">Location</span>
                                    <span>Accra, Ghana</span>
                                </div>
                            </div>
                        </div>
                    </div>
                </div>
            </div>

            <!-- Footer Bottom -->
            <div class="footer-bottom">
                <div class="footer-bottom-content">
                    <p class="copyright">&copy; 2024 Nk - Carson. All rights reserved.</p>
                    <div class="footer-bottom-links">
                        <a href="privacy-policy.html">Privacy Policy</a>
                        <a href="terms-of-service.html">Terms of Service</a>
                        <a href="cookie-policy.html">Cookie Policy</a>
                    </div>
                </div>
                <div class="footer-bottom-actions">
                    <p class="credits">Built with <i class="fas fa-heart"></i> and modern web technologies</p>
                    <!-- Back to Top Button - Only in Footer -->
                    <button id="back-to-top" class="back-to-top" aria-label="Back to top">
                        <div class="button-content">
                            <i class="fas fa-chevron-up"></i>
                            <span class="button-text">Top</span>
                        </div>
                        <div class="button-glow"></div>
                        <div class="button-particles">
                            <div class="particle"></div>
                            <div class="particle"></div>
                            <div class="particle"></div>
                            <div class="particle"></div>
                            <div class="particle"></div>
                            <div class="particle"></div>
                            <div class="particle"></div> 
                            <div class="particle"></div>
                            <div class="particle"></div>
                            <div class="particle"></div>
                            <div class="particle"></div>
                            <div class="particle"></div>
                            <div class="particle"></div>   
                            <div class="particle"></div>
                            <div class="particle"></div>
                            <div class="particle"></div>
                            <div class="particle"></div>
                            <div class="particle"></div>
                            <div class="particle"></div>
                            <div class="particle"></div>
                            <div class="particle"></div>
                            <div class="particle"></div>
                            <div class="particle"></div>    
                            <div class="particle"></div>
                            <div class="particle"></div>    
                            <div class="particle"></div>        
                            <div class="particle"></div>
                            <div class="particle"></div>
                        </div>
                    </button>
                </div>
            </div>
        </div>
    </footer>

    <!-- Cookie Consent Popup -->
    <div id="cookie-consent" class="cookie-consent">
        <div class="cookie-consent-content">
            <div class="cookie-consent-header">
                <h3 class="cookie-consent-title">🍪 Cookie Settings</h3>
                <p class="cookie-consent-subtitle">We use cookies to enhance your experience</p>
            </div>

            <div class="cookie-consent-body">
                <p class="cookie-consent-text">
                    This website uses cookies to improve your browsing experience, analyze site traffic, and personalize content. By continuing to use this site, you consent to our use of cookies.
                </p>

                <div class="cookie-consent-options">
                    <div class="cookie-option">
                        <div class="cookie-option-header">
                            <label class="cookie-checkbox-label">
                                <input type="checkbox" id="essential-cookies" class="cookie-checkbox" checked disabled>
                                <span class="cookie-checkbox-custom"></span>
                                <span class="cookie-checkbox-text">Essential Cookies</span>
                            </label>
                            <span class="cookie-required-badge">Required</span>
                        </div>
                        <p class="cookie-option-description">Necessary cookies for basic website functionality</p>
                    </div>

                    <div class="cookie-option">
                        <div class="cookie-option-header">
                            <label class="cookie-checkbox-label">
                                <input type="checkbox" id="analytics-cookies" class="cookie-checkbox">
                                <span class="cookie-checkbox-custom"></span>
                                <span class="cookie-checkbox-text">Analytics Cookies</span>
                            </label>
                        </div>
                        <p class="cookie-option-description">Help us understand how visitors interact with our website</p>
                    </div>

                    <div class="cookie-option">
                        <div class="cookie-option-header">
                            <label class="cookie-checkbox-label">
                                <input type="checkbox" id="marketing-cookies" class="cookie-checkbox">
                                <span class="cookie-checkbox-custom"></span>
                                <span class="cookie-checkbox-text">Marketing Cookies</span>
                            </label>
                        </div>
                        <p class="cookie-option-description">Used to deliver personalized advertisements</p>
                    </div>
                </div>
            </div>

            <div class="cookie-consent-footer">
                <div class="cookie-consent-buttons">
                    <button id="cookie-accept" class="cookie-btn btn-primary">Accept All</button>
                    <button id="cookie-reject" class="cookie-btn btn-outline">Reject All</button>
                    <button id="cookie-customize" class="cookie-btn btn-outline">Customize</button>
                </div>
                <button id="cookie-close" class="cookie-close-btn" aria-label="Close cookie consent">
                    <i class="fas fa-times"></i>
                </button>
            </div>
        </div>

        <!-- Cookie Details Modal -->
        <div id="cookie-details-modal" class="cookie-modal">
            <div class="cookie-modal-content">
                <div class="cookie-modal-header">
                    <h3 class="cookie-modal-title">Cookie Policy Details</h3>
                    <button class="cookie-modal-close" aria-label="Close cookie details">
                        <i class="fas fa-times"></i>
                    </button>
                </div>
                <div class="cookie-modal-body">
                    <div class="cookie-details-section">
                        <h4>Essential Cookies</h4>
                        <p>These cookies are necessary for the website to function properly. They cannot be disabled.</p>
                        <ul>
                            <li><strong>Session Management:</strong> Maintains your login session</li>
                            <li><strong>Security:</strong> Protects against CSRF attacks</li>
                            <li><strong>Preferences:</strong> Remembers your language and display preferences</li>
                        </ul>
                    </div>

                    <div class="cookie-details-section">
                        <h4>Analytics Cookies</h4>
                        <p>These cookies help us understand how visitors interact with our website by collecting and reporting information anonymously.</p>
                        <ul>
                            <li><strong>Google Analytics:</strong> Tracks page views and user behavior</li>
                            <li><strong>Performance Monitoring:</strong> Measures site speed and user experience</li>
                            <li><strong>Error Tracking:</strong> Identifies and fixes website issues</li>
                        </ul>
                    </div>

                    <div class="cookie-details-section">
                        <h4>Marketing Cookies</h4>
                        <p>These cookies are used to track visitors across websites to display relevant advertisements.</p>
                        <ul>
                            <li><strong>Ad Targeting:</strong> Shows personalized advertisements</li>
                            <li><strong>Social Media:</strong> Enables social media sharing features</li>
                            <li><strong>Retargeting:</strong> Displays relevant ads on other websites</li>
                        </ul>
                    </div>
                </div>
            </div>
        </div>
    </div>


    <!-- Scripts -->
    <script src="https://unpkg.com/aos@next/dist/aos.js"></script>
    <script src="script.js"></script>
</body>
</html><|MERGE_RESOLUTION|>--- conflicted
+++ resolved
@@ -542,17 +542,10 @@
                                         <span class="tech-badge">GSAP</span>
                                     </div>
                                     <div class="project-links">
-<<<<<<< HEAD
-                                        <a href="https://carsgod.github.io/My-Portfolio.dev/" class="project-link" target="_blank">
+                                        <a href="#" class="project-link" target="_blank">
                                             <i class="fas fa-external-link-alt"></i>
                                         </a>
-                                        <a href="https://github.com/Carsgod/My-Portfolio.dev.git" class="project-link" target="_blank">
-=======
-                                        <a href="https://carsgod.github.io/portfolio-2/" class="project-link" target="_blank">
-                                            <i class="fas fa-external-link-alt"></i>
-                                        </a>
-                                        <a href="https://github.com/Carsgod/portfolio-2.git" class="project-link" target="_blank">
->>>>>>> beb56009
+                                        <a href="#" class="project-link" target="_blank">
                                             <i class="fab fa-github"></i>
                                         </a>
                                     </div>
